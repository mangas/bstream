--- conflicted
+++ resolved
@@ -18,15 +18,6 @@
 	"encoding/binary"
 	"encoding/hex"
 	"fmt"
-<<<<<<< HEAD
-	"time"
-
-	"github.com/golang/protobuf/proto"
-	"github.com/golang/protobuf/ptypes"
-	pbany "github.com/golang/protobuf/ptypes/any"
-	pbbstream "github.com/streamingfast/pbgo/dfuse/bstream/v1"
-=======
->>>>>>> 3915c2bb
 )
 
 // BlockRef represents a reference to a block and is mainly define
