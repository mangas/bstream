// Copyright 2019 dfuse Platform Inc.
//
// Licensed under the Apache License, Version 2.0 (the "License");
// you may not use this file except in compliance with the License.
// You may obtain a copy of the License at
//
//      http://www.apache.org/licenses/LICENSE-2.0
//
// Unless required by applicable law or agreed to in writing, software
// distributed under the License is distributed on an "AS IS" BASIS,
// WITHOUT WARRANTIES OR CONDITIONS OF ANY KIND, either express or implied.
// See the License for the specific language governing permissions and
// limitations under the License.

package bstream

import (
	"fmt"
	"io"

	"github.com/golang/protobuf/proto"
	"github.com/streamingfast/dbin"
)

// The BlockWriterRegistry is required right now to support both old EOS
// format (JSON, accepted_block, text file, one per line) vs all the other upcoming
// ones that will start fresh with binary support for all file formats out of the box.
//
// When the EOS blocks and underlying data struvtures are converted to the new format,
// we will be able to remove the registry part and have a single writer implementation that
// is configured to write always in binary form through a `dbin` formatted file and a
// pre-configured block protocol.

type BlockWriter interface {
	Write(block *Block) error
}

<<<<<<< HEAD
type BlockWriterFactory interface {
	New(writer io.Writer) (BlockWriter, error)
}

type BlockWriterFactoryFunc func(writer io.Writer) (BlockWriter, error)

func (f BlockWriterFactoryFunc) New(writer io.Writer) (BlockWriter, error) {
	return f(writer)
}

var _ BlockWriter = (*DBinBlockWriter)(nil)

// DBinBlockWriter reads the dbin format where each element is assumed to be a `Block`.
type DBinBlockWriter struct {
	src *dbin.Writer
}

// NewDBinBlockWriter creates a new DBinBlockWriter that writes to 'dbin' format, the 'contentType'
// must be 3 characters long perfectly, version should represents a version of the content.
func NewDBinBlockWriter(writer io.Writer, contentType string, version int) (*DBinBlockWriter, error) {
	dbinWriter := dbin.NewWriter(writer)
	err := dbinWriter.WriteHeader(contentType, version)
	if err != nil {
		return nil, fmt.Errorf("unable to write file header: %s", err)
	}

	return &DBinBlockWriter{
		src: dbinWriter,
	}, nil
}

func (w *DBinBlockWriter) Write(block *Block) error {
	pbBlock, err := block.ToProto()
	if err != nil {
		return err
	}

	bytes, err := proto.Marshal(pbBlock)
	if err != nil {
		return fmt.Errorf("unable to marshal proto block: %s", err)
	}

	return w.src.WriteMessage(bytes)
}
=======
type BlockWriterFactory func(writer io.Writer) (BlockWriter, error)
>>>>>>> d845387d
<|MERGE_RESOLUTION|>--- conflicted
+++ resolved
@@ -35,15 +35,7 @@
 	Write(block *Block) error
 }
 
-<<<<<<< HEAD
-type BlockWriterFactory interface {
-	New(writer io.Writer) (BlockWriter, error)
-}
-
-type BlockWriterFactoryFunc func(writer io.Writer) (BlockWriter, error)
-
-func (f BlockWriterFactoryFunc) New(writer io.Writer) (BlockWriter, error) {
-	return f(writer)
+type BlockWriterFactory func(writer io.Writer) (BlockWriter, error)
 }
 
 var _ BlockWriter = (*DBinBlockWriter)(nil)
@@ -78,8 +70,4 @@
 		return fmt.Errorf("unable to marshal proto block: %s", err)
 	}
 
-	return w.src.WriteMessage(bytes)
-}
-=======
-type BlockWriterFactory func(writer io.Writer) (BlockWriter, error)
->>>>>>> d845387d
+	return w.src.WriteMessage(bytes)