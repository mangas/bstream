package firehose

import (
	"context"
	"fmt"

	"github.com/dfuse-io/bstream"
	"github.com/dfuse-io/bstream/forkable"
	"go.uber.org/zap"
)

type Option = func(s *Firehose)

type Firehose struct {
	liveSourceFactory bstream.SourceFactory
	fileSourceFactory bstream.SourceFromNumFactory

	startBlockNum int64
	stopBlockNum  uint64

	handler bstream.Handler

	cursor    *forkable.Cursor
	forkSteps forkable.StepType
	tracker   *bstream.Tracker

	liveHeadTracker bstream.BlockRefGetter
	logger          *zap.Logger
}

// New creates a new Firehose instance configured using the provide options
func New(
	fileSourceFactory bstream.SourceFromNumFactory,
	startBlockNum int64,
	handler bstream.Handler,
	options ...Option) *Firehose {
	f := &Firehose{
<<<<<<< HEAD
		blocksStores:  blocksStores,
		startBlockNum: startBlockNum,
		logger:        zlog,
		forkSteps:     forkable.StepsAll,
		handler:       handler,
=======
		fileSourceFactory: fileSourceFactory,
		startBlockNum:     startBlockNum,
		logger:            zlog,
		forkSteps:         forkable.StepsAll,
		handler:           handler,
>>>>>>> ec9db7af
	}

	for _, option := range options {
		option(f)

	}
	return f
}

func WithLogger(logger *zap.Logger) Option {
	return func(f *Firehose) {
		f.logger = logger
	}
}

func WithForkableSteps(steps forkable.StepType) Option {
	return func(f *Firehose) {
		f.forkSteps = steps
	}
}

func WithCursor(cursor *forkable.Cursor) Option {
	return func(f *Firehose) {
		f.cursor = cursor
	}
}

func WithLiveHeadTracker(liveHeadTracker bstream.BlockRefGetter) Option {
	return func(f *Firehose) {
		f.liveHeadTracker = liveHeadTracker
	}
}

func WithTracker(tracker *bstream.Tracker) Option {
	return func(f *Firehose) {
		f.tracker = tracker
	}
}

func WithStopBlock(stopBlockNum uint64) Option {
	return func(f *Firehose) {
		f.stopBlockNum = stopBlockNum
	}
}

func WithLiveSource(liveSourceFactory bstream.SourceFactory, isolateConsumers bool) Option {
	return func(f *Firehose) {
		f.liveSourceFactory = func(h bstream.Handler) bstream.Source {
			if isolateConsumers {
				return liveSourceFactory(bstream.CloneBlock(h))
			}
			return liveSourceFactory(h)
		}
	}
}

func (f *Firehose) setupPipeline(ctx context.Context) (bstream.Source, error) {
	f.logger.Debug("setting up firehose pipeline")
	stopNow := func(blockNum uint64) bool {
		return f.stopBlockNum > 0 && blockNum > f.stopBlockNum
	}

	handlerFunc := bstream.HandlerFunc(func(block *bstream.Block, obj interface{}) error {
		if stopNow(block.Number) {
			return ErrStopBlockReached
		}

		return f.handler.ProcessBlock(block, obj)
	})

	var startBlock uint64
	var handler bstream.Handler
	var err error
	var fileStartBlock uint64

	joiningSourceOptions := []bstream.JoiningSourceOption{
		// First so JoiningSource can use it when dealing with other options
		bstream.JoiningSourceLogger(f.logger),
		// Overrides default behavior when targetBlockID is set, used as side effect of EternalSource
		bstream.JoiningSourceStartLiveImmediately(false),
	}

	forkableOptions := []forkable.Option{
		forkable.WithLogger(f.logger),
		forkable.WithFilters(f.forkSteps),
	}

	if f.cursor != nil {
		startBlock = f.cursor.StartBlockNum()
		fileStartBlock = startBlock
		f.logger.Info("firehose pipeline bootstrapping from cursor",
			zap.Uint64("start_block_num", startBlock),
			zap.Uint64("file_start_block", fileStartBlock),
		)
		forkableOptions = append(forkableOptions, forkable.FromCursor(f.cursor))
		joiningSourceOptions = append(joiningSourceOptions, bstream.JoiningSourceTargetBlockID(f.cursor.LIB.ID()))
		handler = handlerFunc
	} else if f.tracker != nil {
		f.logger.Info("resolving relative block", zap.Int64("start_block", f.startBlockNum))
		startBlock, err = f.tracker.GetRelativeBlock(ctx, f.startBlockNum, bstream.BlockStreamHeadTarget)
		if err != nil {
			return nil, fmt.Errorf("getting relative block: %w", err)
		}
		if f.stopBlockNum > 0 && startBlock > f.stopBlockNum {
			if f.startBlockNum < 0 {
				return nil, NewErrInvalidArg("resolved start block %d (relative %d) is after stop block %d", startBlock, f.startBlockNum, f.stopBlockNum)
			}
			return nil, NewErrInvalidArg("start block %d is after stop block %d", f.startBlockNum, f.stopBlockNum)
		}

		f.logger.Info("resolving start block", zap.Uint64("start_block", startBlock))
		resolvedStartBlock, previousIrreversibleID, err := f.tracker.ResolveStartBlock(ctx, startBlock)
		if err != nil {
			return nil, fmt.Errorf("failed to resolve start block: %w", err)
		}

		if previousIrreversibleID != "" {
			irrRef := bstream.NewBlockRef(previousIrreversibleID, resolvedStartBlock)
			f.logger.Debug("configuring inclusive LIB on forkable handler", zap.Stringer("irr_ref", irrRef))
			forkableOptions = append(forkableOptions, forkable.WithInclusiveLIB(irrRef))
			joiningSourceOptions = append(joiningSourceOptions, bstream.JoiningSourceTargetBlockID(previousIrreversibleID))
		}

		fileStartBlock = resolvedStartBlock
		handler = bstream.NewBlockNumGate(startBlock, bstream.GateInclusive, handlerFunc, bstream.GateOptionWithLogger(f.logger))

		f.logger.Info("firehose pipeline bootstrapping from tracker",
			zap.Int64("requested_start_block", f.startBlockNum),
			zap.Uint64("resolved_start_block", startBlock),
			zap.Uint64("file_start_block", fileStartBlock),
			zap.String("previous_irr_id", previousIrreversibleID),
		)
	} else {
		if f.startBlockNum < 0 {
			return nil, NewErrInvalidArg("start block %d cannot be relative without a tracker", f.startBlockNum)
		}

		// no tracker, no cursor and positive start block num
		fileStartBlock = uint64(f.startBlockNum)
		startBlock = uint64(f.startBlockNum)
		handler = bstream.NewBlockNumGate(startBlock, bstream.GateInclusive, handlerFunc, bstream.GateOptionWithLogger(f.logger))

		f.logger.Info("firehose pipeline bootstrapping",
			zap.Int64("start_block", f.startBlockNum),
			zap.Uint64("file_start_block", fileStartBlock),
		)
	}

	forkHandler := forkable.New(handler, forkableOptions...)

	numberedFileSourceFactory := bstream.SourceFactory(func(h bstream.Handler) bstream.Source {
		return f.fileSourceFactory(fileStartBlock, h)
	})

	if f.liveHeadTracker != nil {
		joiningSourceOptions = append(joiningSourceOptions, bstream.JoiningSourceLiveTracker(120, f.liveHeadTracker))
	}

	js := bstream.NewJoiningSource(numberedFileSourceFactory, f.liveSourceFactory, forkHandler, joiningSourceOptions...)

	f.logger.Info("starting stream blocks",
		zap.Stringer("cursor", f.cursor),
		zap.Int64("start_block", f.startBlockNum),
		zap.Uint64("absolute_start_block", startBlock),
	)

	return js, nil
}

func (f *Firehose) Run(ctx context.Context) error {
	source, err := f.setupPipeline(ctx)
	if err != nil {
		return err
	}
	go func() {
		select {
		case <-ctx.Done():
			source.Shutdown(ctx.Err())
		}
	}()

	source.Run()
	if err := source.Err(); err != nil {
		return err
	}
	return nil
}<|MERGE_RESOLUTION|>--- conflicted
+++ resolved
@@ -35,19 +35,11 @@
 	handler bstream.Handler,
 	options ...Option) *Firehose {
 	f := &Firehose{
-<<<<<<< HEAD
-		blocksStores:  blocksStores,
-		startBlockNum: startBlockNum,
-		logger:        zlog,
-		forkSteps:     forkable.StepsAll,
-		handler:       handler,
-=======
 		fileSourceFactory: fileSourceFactory,
 		startBlockNum:     startBlockNum,
 		logger:            zlog,
 		forkSteps:         forkable.StepsAll,
 		handler:           handler,
->>>>>>> ec9db7af
 	}
 
 	for _, option := range options {
